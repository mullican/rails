--- conflicted
+++ resolved
@@ -133,20 +133,11 @@
 
         def add_options(option_tags, options, value = nil)
           if options[:include_blank]
-<<<<<<< HEAD
-            include_blank = options[:include_blank] if options[:include_blank].kind_of?(String)
-            option_tags = content_tag(:option, include_blank, :value => '').safe_concat("\n").safe_concat(option_tags)
-          end
-          if value.blank? && options[:prompt]
-            prompt = options[:prompt].kind_of?(String) ? options[:prompt] : I18n.translate('helpers.select.prompt', :default => 'Please select')
-            option_tags = content_tag(:option, prompt, :value => '').safe_concat("\n").safe_concat(option_tags)
-=======
             option_tags = content_tag('option', options[:include_blank].kind_of?(String) ? options[:include_blank] : nil, :value => '') + "\n" + option_tags
           end
           if value.blank? && options[:prompt]
             prompt = options[:prompt].kind_of?(String) ? options[:prompt] : I18n.translate('helpers.select.prompt', :default => 'Please select')
             option_tags = content_tag('option', prompt, :value => '') + "\n" + option_tags
->>>>>>> 8ccaa341
           end
           option_tags
         end
