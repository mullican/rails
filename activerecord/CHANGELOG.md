--- conflicted
+++ resolved
@@ -1,12 +1,10 @@
-<<<<<<< HEAD
+*   Deprecate passing `name` to `indexes`.
+
+    *Ryuta Kamizono*
+
 *   Remove deprecated tasks: `db:test:clone`, `db:test:clone_schema`, `db:test:clone_structure`.
 
     *Rafel Mendonça França*
-=======
-*   Deprecate passing `name` to `indexes`.
-
-    *Ryuta Kamizono*
->>>>>>> 457e6c77
 
 *   Compare deserialized values for `PostgreSQL::OID::Hstore` types when
     calling `ActiveRecord::Dirty#changed_in_place?`.
