require 'active_support/core_ext/array/wrap'

module ActiveRecord
  # = Active Record Autosave Association
  #
  # +AutosaveAssociation+ is a module that takes care of automatically saving
  # associacted records when their parent is saved. In addition to saving, it
  # also destroys any associated records that were marked for destruction.
  # (See +mark_for_destruction+ and <tt>marked_for_destruction?</tt>).
  #
  # Saving of the parent, its associations, and the destruction of marked
  # associations, all happen inside a transaction. This should never leave the
  # database in an inconsistent state.
  #
  # If validations for any of the associations fail, their error messages will
  # be applied to the parent.
  #
  # Note that it also means that associations marked for destruction won't
  # be destroyed directly. They will however still be marked for destruction.
  #
  # Note that <tt>:autosave => false</tt> is not same as not declaring <tt>:autosave</tt>.
  # When the <tt>:autosave</tt> option is not present new associations are saved.
  #
  # === One-to-one Example
  #
  #   class Post
  #     has_one :author, :autosave => true
  #   end
  #
  # Saving changes to the parent and its associated model can now be performed
  # automatically _and_ atomically:
  #
  #   post = Post.find(1)
  #   post.title       # => "The current global position of migrating ducks"
  #   post.author.name # => "alloy"
  #
  #   post.title = "On the migration of ducks"
  #   post.author.name = "Eloy Duran"
  #
  #   post.save
  #   post.reload
  #   post.title       # => "On the migration of ducks"
  #   post.author.name # => "Eloy Duran"
  #
  # Destroying an associated model, as part of the parent's save action, is as
  # simple as marking it for destruction:
  #
  #   post.author.mark_for_destruction
  #   post.author.marked_for_destruction? # => true
  #
  # Note that the model is _not_ yet removed from the database:
  #
  #   id = post.author.id
  #   Author.find_by_id(id).nil? # => false
  #
  #   post.save
  #   post.reload.author # => nil
  #
  # Now it _is_ removed from the database:
  #
  #   Author.find_by_id(id).nil? # => true
  #
  # === One-to-many Example
  #
  # When <tt>:autosave</tt> is not declared new children are saved when their parent is saved:
  #
  #   class Post
  #     has_many :comments # :autosave option is no declared
  #   end
  #
  #   post = Post.new(:title => 'ruby rocks')
  #   post.comments.build(:body => 'hello world')
  #   post.save # => saves both post and comment
  #
  #   post = Post.create(:title => 'ruby rocks')
  #   post.comments.build(:body => 'hello world')
  #   post.save # => saves both post and comment
  #
  #   post = Post.create(:title => 'ruby rocks')
  #   post.comments.create(:body => 'hello world')
  #   post.save # => saves both post and comment
  #
  # When <tt>:autosave</tt> is true all children is saved, no matter whether they are new records:
  #
  #   class Post
  #     has_many :comments, :autosave => true
  #   end
  #
  #   post = Post.create(:title => 'ruby rocks')
  #   post.comments.create(:body => 'hello world')
  #   post.comments[0].body = 'hi everyone'
  #   post.save # => saves both post and comment, with 'hi everyone' as body
  #
  # Destroying one of the associated models as part of the parent's save action
  # is as simple as marking it for destruction:
  #
  #   post.comments.last.mark_for_destruction
  #   post.comments.last.marked_for_destruction? # => true
  #   post.comments.length # => 2
  #
  # Note that the model is _not_ yet removed from the database:
  #
  #   id = post.comments.last.id
  #   Comment.find_by_id(id).nil? # => false
  #
  #   post.save
  #   post.reload.comments.length # => 1
  #
  # Now it _is_ removed from the database:
  #
  #   Comment.find_by_id(id).nil? # => true
  #
  # === Validation
  #
  # Children records are validated unless <tt>:validate</tt> is +false+.
  module AutosaveAssociation
    extend ActiveSupport::Concern

    ASSOCIATION_TYPES = %w{ has_one belongs_to has_many has_and_belongs_to_many }

    included do
      ASSOCIATION_TYPES.each do |type|
        send("valid_keys_for_#{type}_association") << :autosave
      end
    end

    module ClassMethods
      private

      # def belongs_to(name, options = {})
      #   super
      #   add_autosave_association_callbacks(reflect_on_association(name))
      # end
      ASSOCIATION_TYPES.each do |type|
        module_eval <<-CODE, __FILE__, __LINE__ + 1
          def #{type}(name, options = {})
            super
            add_autosave_association_callbacks(reflect_on_association(name))
          end
        CODE
      end

      def define_non_cyclic_method(name, reflection, &block)
        define_method(name) do |*args|
          result = true; @_already_called ||= {}
          # Loop prevention for validation of associations
          unless @_already_called[[name, reflection.name]]
            begin
              @_already_called[[name, reflection.name]]=true
              result = instance_eval(&block)
            ensure
              @_already_called[[name, reflection.name]]=false
            end
          end

          result
        end
      end

      # Adds validation and save callbacks for the association as specified by
      # the +reflection+.
      #
      # For performance reasons, we don't check whether to validate at runtime.
      # However the validation and callback methods are lazy and those methods
      # get created when they are invoked for the very first time.  However,
      # this can change, for instance, when using nested attributes, which is
      # called _after_ the association has been defined. Since we don't want
      # the callbacks to get defined multiple times, there are guards that
      # check if the save or validation methods have already been defined
      # before actually defining them.
      def add_autosave_association_callbacks(reflection)
        save_method = :"autosave_associated_records_for_#{reflection.name}"
        validation_method = :"validate_associated_records_for_#{reflection.name}"
        collection = reflection.collection?

        unless method_defined?(save_method)
          if collection
            before_save :before_save_collection_association

            define_non_cyclic_method(save_method, reflection) { save_collection_association(reflection) }
            # Doesn't use after_save as that would save associations added in after_create/after_update twice
            after_create save_method
            after_update save_method
          else
            if reflection.macro == :has_one
              define_method(save_method) { save_has_one_association(reflection) }
              # Configures two callbacks instead of a single after_save so that
              # the model may rely on their execution order relative to its
              # own callbacks.
              #
              # For example, given that after_creates run before after_saves, if
              # we configured instead an after_save there would be no way to fire
              # a custom after_create callback after the child association gets
              # created.
              after_create save_method
              after_update save_method
            else
              define_non_cyclic_method(save_method, reflection) { save_belongs_to_association(reflection) }
              before_save save_method
            end
          end
        end

        if reflection.validate? && !method_defined?(validation_method)
          method = (collection ? :validate_collection_association : :validate_single_association)
          define_non_cyclic_method(validation_method, reflection) { send(method, reflection) }
          validate validation_method
        end
      end
    end

    # Reloads the attributes of the object as usual and clears <tt>marked_for_destruction</tt> flag.
    def reload(options = nil)
      @marked_for_destruction = false
      super
    end

    # Marks this record to be destroyed as part of the parents save transaction.
    # This does _not_ actually destroy the record instantly, rather child record will be destroyed
    # when <tt>parent.save</tt> is called.
    #
    # Only useful if the <tt>:autosave</tt> option on the parent is enabled for this associated model.
    def mark_for_destruction
      @marked_for_destruction = true
    end

    # Returns whether or not this record will be destroyed as part of the parents save transaction.
    #
    # Only useful if the <tt>:autosave</tt> option on the parent is enabled for this associated model.
    def marked_for_destruction?
      @marked_for_destruction
    end

    # Returns whether or not this record has been changed in any way (including whether
    # any of its nested autosave associations are likewise changed)
    def changed_for_autosave?
      new_record? || changed? || marked_for_destruction? || nested_records_changed_for_autosave?
    end

    private

    # Returns the record for an association collection that should be validated
    # or saved. If +autosave+ is +false+ only new records will be returned,
    # unless the parent is/was a new record itself.
    def associated_records_to_validate_or_save(association, new_record, autosave)
      if new_record
        association
      elsif autosave
        association.target.find_all { |record| record.changed_for_autosave? }
      else
        association.target.find_all { |record| record.new_record? }
      end
    end

    # go through nested autosave associations that are loaded in memory (without loading
    # any new ones), and return true if is changed for autosave
    def nested_records_changed_for_autosave?
      self.class.reflect_on_all_autosave_associations.any? do |reflection|
        association = association_instance_get(reflection.name)
        association && Array.wrap(association.target).any? { |a| a.changed_for_autosave? }
      end
    end

    # Validate the association if <tt>:validate</tt> or <tt>:autosave</tt> is
    # turned on for the association.
    def validate_single_association(reflection)
      if (association = association_instance_get(reflection.name)) && !association.target.nil?
        association_valid?(reflection, association)
      end
    end

    # Validate the associated records if <tt>:validate</tt> or
    # <tt>:autosave</tt> is turned on for the association specified by
    # +reflection+.
    def validate_collection_association(reflection)
      if association = association_instance_get(reflection.name)
        if records = associated_records_to_validate_or_save(association, new_record?, reflection.options[:autosave])
          records.each { |record| association_valid?(reflection, record) }
        end
      end
    end

    # Returns whether or not the association is valid and applies any errors to
    # the parent, <tt>self</tt>, if it wasn't. Skips any <tt>:autosave</tt>
    # enabled records if they're marked_for_destruction? or destroyed.
    def association_valid?(reflection, association)
      return true if association.destroyed? || association.marked_for_destruction?

      unless valid = association.valid?
        if reflection.options[:autosave]
          association.errors.each do |attribute, message|
            attribute = "#{reflection.name}.#{attribute}"
            errors[attribute] << message
            errors[attribute].uniq!
          end
        else
          errors.add(reflection.name)
        end
      end
      valid
    end

    # Is used as a before_save callback to check while saving a collection
    # association whether or not the parent was a new record before saving.
    def before_save_collection_association
      @new_record_before_save = new_record?
      true
    end

    # Saves any new associated records, or all loaded autosave associations if
    # <tt>:autosave</tt> is enabled on the association.
    #
    # In addition, it destroys all children that were marked for destruction
    # with mark_for_destruction.
    #
    # This all happens inside a transaction, _if_ the Transactions module is included into
    # ActiveRecord::Base after the AutosaveAssociation module, which it does by default.
    def save_collection_association(reflection)
      if association = association_instance_get(reflection.name)
        autosave = reflection.options[:autosave]

        if records = associated_records_to_validate_or_save(association, @new_record_before_save, autosave)
<<<<<<< HEAD
          begin
            records.each do |record|
              next if record.destroyed?

              if autosave && record.marked_for_destruction?
                association.destroy(record)
              elsif autosave != false && (@new_record_before_save || record.new_record?)
                if autosave
                  saved = association.send(:insert_record, record, false, false)
                else
                  association.send(:insert_record, record)
                end
              elsif autosave
                saved = record.save(:validate => false)
=======
          records.each do |record|
            next if record.destroyed?

            saved = true

            if autosave && record.marked_for_destruction?
              association.destroy(record)
            elsif autosave != false && (@new_record_before_save || record.new_record?)
              if autosave
                saved = association.send(:insert_record, record, false)
              else
                association.send(:insert_record, record)
>>>>>>> c9f1ab53
              end

<<<<<<< HEAD
              raise ActiveRecord::Rollback if saved == false
            end
          rescue
            records.each {|x| IdentityMap.remove(x) } if IdentityMap.enabled?
            raise
=======
            raise ActiveRecord::Rollback unless saved
>>>>>>> c9f1ab53
          end
        end

        # reconstruct the scope now that we know the owner's id
        association.send(:construct_scope) if association.respond_to?(:construct_scope)
      end
    end

    # Saves the associated record if it's new or <tt>:autosave</tt> is enabled
    # on the association.
    #
    # In addition, it will destroy the association if it was marked for
    # destruction with mark_for_destruction.
    #
    # This all happens inside a transaction, _if_ the Transactions module is included into
    # ActiveRecord::Base after the AutosaveAssociation module, which it does by default.
    def save_has_one_association(reflection)
      if (association = association_instance_get(reflection.name)) && !association.target.nil? && !association.destroyed?
        autosave = reflection.options[:autosave]

        if autosave && association.marked_for_destruction?
          association.destroy
        else
          key = reflection.options[:primary_key] ? send(reflection.options[:primary_key]) : id
          if autosave != false && (new_record? || association.new_record? || association[reflection.foreign_key] != key || autosave)
            association[reflection.foreign_key] = key
            saved = association.save(:validate => !autosave)
            raise ActiveRecord::Rollback if !saved && autosave
            saved
          end
        end
      end
    end

    # Saves the associated record if it's new or <tt>:autosave</tt> is enabled.
    #
    # In addition, it will destroy the association if it was marked for destruction.
    def save_belongs_to_association(reflection)
      if (association = association_instance_get(reflection.name)) && !association.destroyed?
        autosave = reflection.options[:autosave]

        if autosave && association.marked_for_destruction?
          association.destroy
        elsif autosave != false
          saved = association.save(:validate => !autosave) if association.new_record? || (autosave && association.changed_for_autosave?)

          if association.updated?
            association_id = association.send(reflection.options[:primary_key] || :id)
            self[reflection.foreign_key] = association_id
            association.loaded!
          end

          saved if autosave
        end
      end
    end
  end
end<|MERGE_RESOLUTION|>--- conflicted
+++ resolved
@@ -320,22 +320,7 @@
         autosave = reflection.options[:autosave]
 
         if records = associated_records_to_validate_or_save(association, @new_record_before_save, autosave)
-<<<<<<< HEAD
           begin
-            records.each do |record|
-              next if record.destroyed?
-
-              if autosave && record.marked_for_destruction?
-                association.destroy(record)
-              elsif autosave != false && (@new_record_before_save || record.new_record?)
-                if autosave
-                  saved = association.send(:insert_record, record, false, false)
-                else
-                  association.send(:insert_record, record)
-                end
-              elsif autosave
-                saved = record.save(:validate => false)
-=======
           records.each do |record|
             next if record.destroyed?
 
@@ -348,19 +333,18 @@
                 saved = association.send(:insert_record, record, false)
               else
                 association.send(:insert_record, record)
->>>>>>> c9f1ab53
               end
-
-<<<<<<< HEAD
-              raise ActiveRecord::Rollback if saved == false
+            elsif autosave
+              saved = record.save(:validate => false)
             end
+
+            raise ActiveRecord::Rollback unless saved
+          end
           rescue
             records.each {|x| IdentityMap.remove(x) } if IdentityMap.enabled?
             raise
-=======
-            raise ActiveRecord::Rollback unless saved
->>>>>>> c9f1ab53
-          end
+          end
+
         end
 
         # reconstruct the scope now that we know the owner's id
