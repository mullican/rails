--- conflicted
+++ resolved
@@ -88,14 +88,6 @@
           config  = URI.parse spec
           adapter = config.scheme
           adapter = "postgresql" if adapter == "postgres"
-<<<<<<< HEAD
-          spec = { :adapter  => adapter,
-                   :username => config.user,
-                   :password => config.password,
-                   :port     => config.port,
-                   :database => config.path.sub(%r{^/},StringPool::EMPTY),
-                   :host     => config.host }
-=======
 
           database = if adapter == 'sqlite3'
                        if '/:memory:' == config.path
@@ -104,7 +96,7 @@
                          config.path
                        end
                      else
-                       config.path.sub(%r{^/},"")
+                       config.path.sub(%r{^/},StringPool::EMPTY)
                      end
 
           spec = { "adapter"  => adapter,
@@ -113,7 +105,6 @@
                    "port"     => config.port,
                    "database" => database,
                    "host"     => config.host }
->>>>>>> df09ce96
 
           spec.reject!{ |_,value| value.blank? }
 
