module ActiveRecord
  module ConnectionAdapters
    class PostgreSQLColumn < Column
      module ArrayParser

        DOUBLE_QUOTE = '"'
        BACKSLASH = "\\"
        COMMA = StringPool::COMMA
        BRACKET_OPEN = '{'
        BRACKET_CLOSE = '}'

        private
          # Loads pg_array_parser if available. String parsing can be
          # performed quicker by a native extension, which will not create
          # a large amount of Ruby objects that will need to be garbage
          # collected. pg_array_parser has a C and Java extension
          begin
            require 'pg_array_parser'
            include PgArrayParser
          rescue LoadError
            def parse_pg_array(string)
              parse_data(string)
            end
          end

          def parse_data(string)
            local_index = 0
            array = []
            while(local_index < string.length)
              case string[local_index]
              when BRACKET_OPEN
                local_index,array = parse_array_contents(array, string, local_index + 1)
              when BRACKET_CLOSE
                return array
              end
              local_index += 1
            end

            array
          end

          def parse_array_contents(array, string, index)
            is_escaping  = false
            is_quoted    = false
            was_quoted   = false
            current_item = ''

            local_index = index
            while local_index
              token = string[local_index]
              if is_escaping
                current_item << token
                is_escaping = false
              else
                if is_quoted
                  case token
                  when DOUBLE_QUOTE
                    is_quoted = false
                    was_quoted = true
                  when BACKSLASH
                    is_escaping = true
                  else
                    current_item << token
                  end
                else
                  case token
                  when BACKSLASH
                    is_escaping = true
                  when COMMA
                    add_item_to_array(array, current_item, was_quoted)
                    current_item = ''
                    was_quoted = false
                  when DOUBLE_QUOTE
                    is_quoted = true
                  when BRACKET_OPEN
                    internal_items = []
                    local_index,internal_items = parse_array_contents(internal_items, string, local_index + 1)
                    array.push(internal_items)
                  when BRACKET_CLOSE
                    add_item_to_array(array, current_item, was_quoted)
                    return local_index,array
                  else
                    current_item << token
                  end
                end
              end

              local_index += 1
            end
            return local_index,array
          end

          def add_item_to_array(array, current_item, quoted)
<<<<<<< HEAD
            if current_item.length == 0
            elsif !quoted && current_item == StringPool::NULL
=======
            return if !quoted && current_item.length == 0

            if !quoted && current_item == 'NULL'
>>>>>>> bfc34fc0
              array.push nil
            else
              array.push current_item
            end
          end
      end
    end
  end
end<|MERGE_RESOLUTION|>--- conflicted
+++ resolved
@@ -91,14 +91,9 @@
           end
 
           def add_item_to_array(array, current_item, quoted)
-<<<<<<< HEAD
-            if current_item.length == 0
-            elsif !quoted && current_item == StringPool::NULL
-=======
             return if !quoted && current_item.length == 0
 
-            if !quoted && current_item == 'NULL'
->>>>>>> bfc34fc0
+            if !quoted && current_item == StringPool::NULL
               array.push nil
             else
               array.push current_item
