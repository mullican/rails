--- conflicted
+++ resolved
@@ -1,6 +1,3 @@
-<<<<<<< HEAD
-*   Requires JSON gem version 1.7.7 or above due to a security issue in older versions.
-=======
 *   Deprecated Numeric#{ago,until,since,from_now}, the user is expected to explicitly
     convert the value into an AS::Duration, i.e. 5.ago => 5.seconds.ago
 
@@ -15,7 +12,10 @@
     In the future, Numeric#{ago,until,since,from_now} should be removed completely,
     or throw some sort of errors to indicate there are no implicit conversion from
     Numeric to AS::Duration.
->>>>>>> 1f161360
+
+    *Godfrey Chan*
+
+*   Requires JSON gem version 1.7.7 or above due to a security issue in older versions.
 
     *Godfrey Chan*
 
