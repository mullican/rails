require 'abstract_unit'
require 'active_support/core_ext/integer'

class IntegerExtTest < ActiveSupport::TestCase
  PRIME = 22953686867719691230002707821868552601124472329079

  def test_multiple_of
    [ -7, 0, 7, 14 ].each { |i| assert i.multiple_of?(7) }
    [ -7, 7, 14 ].each { |i| assert ! i.multiple_of?(6) }

    # test the 0 edge case
    assert 0.multiple_of?(0)
    assert !5.multiple_of?(0)

    # test with a prime
    [2, 3, 5, 7].each { |i| assert !PRIME.multiple_of?(i) }
  end

  def test_ordinalize
    # These tests are mostly just to ensure that the ordinalize method exists.
    # Its results are tested comprehensively in the inflector test cases.
    assert_equal '1st', 1.ordinalize
    assert_equal '8th', 8.ordinalize
  end

  def test_ordinal
    assert_equal 'st', 1.ordinal
    assert_equal 'th', 8.ordinal
  end
<<<<<<< HEAD

  def test_positive
    assert 1.positive?
    assert_not 0.positive?
    assert_not(-1.positive?)
  end

  def test_negative
    assert(-1.negative?)
    assert_not 0.negative?
    assert_not 1.negative?
  end
=======
>>>>>>> ed83f90d
end<|MERGE_RESOLUTION|>--- conflicted
+++ resolved
@@ -27,19 +27,4 @@
     assert_equal 'st', 1.ordinal
     assert_equal 'th', 8.ordinal
   end
-<<<<<<< HEAD
-
-  def test_positive
-    assert 1.positive?
-    assert_not 0.positive?
-    assert_not(-1.positive?)
-  end
-
-  def test_negative
-    assert(-1.negative?)
-    assert_not 0.negative?
-    assert_not 1.negative?
-  end
-=======
->>>>>>> ed83f90d
 end